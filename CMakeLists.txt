# SPDX-License-Identifier: BSD-2-Clause
# SPDX-FileCopyrightText: 2019 Pino Toscano <pino@kde.org>
# SPDX-FileCopyrightText: 2009-2023 Alexander Reinholdt <alexander.reinholdt@kdemail.net>

#
# Minimum required CMake version
<<<<<<< HEAD
#
cmake_minimum_required(VERSION 3.16 FATAL_ERROR)

#
# Project
=======
>>>>>>> a3568ea8
#
cmake_minimum_required(VERSION 3.16 FATAL_ERROR)

#
# Version
#
set(VERSION_MAJOR 3)
set(VERSION_MINOR 2)
set(VERSION_PATCH 70)

set(VERSION ${VERSION_MAJOR}.${VERSION_MINOR}.${VERSION_PATCH})

#
<<<<<<< HEAD
=======
# Project
#
project(smb4k)

#
>>>>>>> a3568ea8
# CMake policies
#
cmake_policy(SET CMP0037 NEW)

if (POLICY CMP0071)
  cmake_policy(SET CMP0071 NEW)
endif()

#
# Minimum required versions of Qt and Frameworks
#
set(QT_MIN_VERSION "5.15.8")
set(KF5_MIN_VERSION "5.103.0")

#
# Options for building Smb4K
#
# Install plasmoid
option(SMB4K_INSTALL_PLASMOID "Install the plasmoid" ON)

# Build with KDSoap WS Discovery client
option(SMB4K_WITH_WS_DISCOVERY "Build with WS-Discovery support for browsing" OFF)

# Compile definitions
# Error out when deprecated functions (in Qt <= 6.0.0) are encountered
add_compile_definitions(QT_DISABLE_DEPRECATED_BEFORE=0x060000)

#
# Required packages and includes
#
find_package(ECM ${KF5_MIN_VERSION} REQUIRED NO_MODULE)
set(CMAKE_MODULE_PATH ${ECM_MODULE_PATH} ${PROJECT_SOURCE_DIR}/cmake/)

include(KDEInstallDirs)
include(KDECompilerSettings NO_POLICY_SCOPE)
include(KDECMakeSettings)
include(FeatureSummary)
include(ECMInstallIcons)
include(ECMSetupVersion)
include(CheckSymbolExists)
include(KDEClangFormat)

#
# Version
# 
ecm_setup_version(${VERSION} VARIABLE_PREFIX SMB4K VERSION_HEADER smb4k_version.h)

#
# Source code formatting
# 
file(GLOB_RECURSE ALL_CLANG_FORMAT_SOURCE_FILES *.cpp *.h)
kde_clang_format(${ALL_CLANG_FORMAT_SOURCE_FILES})

# Qt modules
find_package(Qt${QT_MAJOR_VERSION} ${QT_MIN_VERSION} NO_MODULE REQUIRED COMPONENTS
  Core
  Gui
  Network
  PrintSupport
  Qml
  Widgets
)

# Frameworks modules
find_package(KF${QT_MAJOR_VERSION} ${KF5_MIN_VERSION} REQUIRED COMPONENTS
  Auth
  Completion
  Config
  ConfigWidgets
  CoreAddons
  Crash
  DBusAddons
  DNSSD
  DocTools
  I18n
  IconThemes
  JobWidgets
  KIO
  Notifications
  Solid
  Wallet
  WidgetsAddons
  WindowSystem
  XmlGui
)

# Install the plasmoid if desired
if (SMB4K_INSTALL_PLASMOID)
  find_package(KF${QT_MAJOR_VERSION} ${KF5_MIN_VERSION} COMPONENTS Plasma)
  set_package_properties(KF${QT_MAJOR_VERSION}Plasma PROPERTIES TYPE RUNTIME)
endif()

# Find libsmbclient.h
find_package(Libsmbclient REQUIRED MODULE)

# Check that the required smbc_* functions are provided
set(CMAKE_REQUIRED_LIBRARIES ${LIBSMBCLIENT_LIBRARIES})
set(CMAKE_REQUIRED_INCLUDES ${LIBSMBCLIENT_INCLUDE_DIRS})
check_symbol_exists(smbc_setOptionProtocols libsmbclient.h HAVE_SMBC_PROTOCOL)

if (NOT HAVE_SMBC_PROTOCOL)
  message(FATAL_ERROR "The function smbc_setOptionProtocols() is missing in Samba's client library's header file.")
endif()

# Find KDSoap client
if (SMB4K_WITH_WS_DISCOVERY)
    if (QT_MAJOR_VERSION EQUAL "6")
      set(KDSOAP_PACKAGE KDSoap-qt6)
      set(KDSOAP_VERSION 2.0.0)
    else ()
      set(KDSOAP_PACKAGE KDSoap)
      set(KDSOAP_VERSION 1.9.0)
    endif ()
    message(STATUS "Building with WS-Discovery support (-DSMB4K_WITH_WS_DISCOVERY=OFF to disable)")
    find_package(${KDSOAP_PACKAGE} ${KDSOAP_VERSION} REQUIRED)
    find_package(KDSoapWSDiscoveryClient 0.2 REQUIRED)
elseif(NOT SMB4K_WITH_WS_DISCOVERY)
    message(STATUS "Not building with WS-Discovery support (-DSMB4K_WITH_WS_DISCOVERY=ON to enable)")
endif(SMB4K_WITH_WS_DISCOVERY)

#
# Make sure that Smb4K builds when several custom targets
# with the same name exist (happens in the po directory).
#
if (EXISTS "${CMAKE_CURRENT_SOURCE_DIR}/po")
  set_property(GLOBAL PROPERTY ALLOW_DUPLICATE_CUSTOM_TARGETS ON)
endif(EXISTS "${CMAKE_CURRENT_SOURCE_DIR}/po")

add_definitions(-DKF_DISABLE_DEPRECATED_BEFORE_AND_AT=0x055000)

#
# Make sure that all libraries, plugins, etc. are installed
# into the right place.
#
set(KDE_INSTALL_USE_QT_SYS_PATHS ON CACHE BOOL "Use Qt system paths for installation" FORCE)

#
# Add subdirectories
#
add_subdirectory(core)
add_subdirectory(helpers)
add_subdirectory(smb4k)
add_subdirectory(data)
add_subdirectory(doc)

if(EXISTS "${CMAKE_CURRENT_SOURCE_DIR}/po")
  ki18n_install(po)
  if(KF${QT_MAJOR_VERSION}DocTools_FOUND)
    kdoctools_install(po)
  endif(KF${QT_MAJOR_VERSION}DocTools_FOUND)
endif(EXISTS "${CMAKE_CURRENT_SOURCE_DIR}/po")

#
# Make adjustments according to the options set by the user
#
# Plasmoid: Notify the user and add the subdirectory if desired
if (SMB4K_INSTALL_PLASMOID)
  message(STATUS "Installing plasmoid (-DSMB4K_INSTALL_PLASMOID=OFF to disable)")
  add_subdirectory(plasmoid)
elseif(NOT SMB4K_INSTALL_PLASMOID)
  message(STATUS "Not installing plasmoid (-DSMB4K_INSTALL_PLASMOID=ON to enable)")
endif(SMB4K_INSTALL_PLASMOID)

########### install files ###############

feature_summary(WHAT ALL FATAL_ON_MISSING_REQUIRED_PACKAGES)<|MERGE_RESOLUTION|>--- conflicted
+++ resolved
@@ -4,14 +4,6 @@
 
 #
 # Minimum required CMake version
-<<<<<<< HEAD
-#
-cmake_minimum_required(VERSION 3.16 FATAL_ERROR)
-
-#
-# Project
-=======
->>>>>>> a3568ea8
 #
 cmake_minimum_required(VERSION 3.16 FATAL_ERROR)
 
@@ -25,14 +17,11 @@
 set(VERSION ${VERSION_MAJOR}.${VERSION_MINOR}.${VERSION_PATCH})
 
 #
-<<<<<<< HEAD
-=======
 # Project
 #
 project(smb4k)
 
 #
->>>>>>> a3568ea8
 # CMake policies
 #
 cmake_policy(SET CMP0037 NEW)
