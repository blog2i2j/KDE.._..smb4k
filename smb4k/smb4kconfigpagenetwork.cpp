/***************************************************************************
    smb4knetworkoptions  -  The configuration page for the network
    settings of Smb4K
                             -------------------
    begin                : Sa Nov 15 2003
    copyright            : (C) 2003-2019 by Alexander Reinholdt
    email                : alexander.reinholdt@kdemail.net
 ***************************************************************************/

/***************************************************************************
 *   This program is free software; you can redistribute it and/or modify  *
 *   it under the terms of the GNU General Public License as published by  *
 *   the Free Software Foundation; either version 2 of the License, or     *
 *   (at your option) any later version.                                   *
 *                                                                         *
 *   This program is distributed in the hope that it will be useful, but   *
 *   WITHOUT ANY WARRANTY; without even the implied warranty of            *
 *   MERCHANTABILITY or FITNESS FOR A PARTICULAR PURPOSE.  See the GNU     *
 *   General Public License for more details.                              *
 *                                                                         *
 *   You should have received a copy of the GNU General Public License     *
 *   along with this program; if not, write to the                         *
 *   Free Software Foundation, Inc., 51 Franklin Street, Suite 500, Boston,*
 *   MA 02110-1335, USA                                                    *
 ***************************************************************************/

// application specific includes
#include "smb4kconfigpagenetwork.h"
#include "core/smb4ksettings.h"

// Qt includes
#include <QVBoxLayout>
#include <QGridLayout>
#include <QGroupBox>
#include <QLabel>
#include <QCheckBox>
#include <QSpinBox>

// KDE includes
#include <KIconThemes/KIconLoader>
#include <KI18n/KLocalizedString>
#include <KCompletion/KLineEdit>
#include <KCompletion/KComboBox>


Smb4KConfigPageNetwork::Smb4KConfigPageNetwork(QWidget *parent) : QTabWidget(parent)
{
  //
  // Basic Samba Settings
  // 
  QWidget *commonSambaTab = new QWidget(this);
  QVBoxLayout *commonSambaTabLayout = new QVBoxLayout(commonSambaTab);
  
<<<<<<< HEAD
  //
=======
  QVBoxLayout *sambaTabLayout = new QVBoxLayout(sambaTab);
  sambaTabLayout->setSpacing(5);
  sambaTabLayout->setContentsMargins(0, 0, 0, 0);
  
  // 
>>>>>>> a3ac61b2
  // Basic Settings group box
  // 
  QGroupBox *basicSettingsBox = new QGroupBox(i18n("Basic Settings"), commonSambaTab);
  QGridLayout *basicSettingsBoxLayout = new QGridLayout(basicSettingsBox);
  
  QLabel *nebiosNameLabel = new QLabel(Smb4KSettings::self()->netBIOSNameItem()->label(), basicSettingsBox);
  KLineEdit *netbiosName = new KLineEdit(basicSettingsBox);
  netbiosName->setObjectName("kcfg_NetBIOSName");
  netbiosName->setClearButtonEnabled(true);
  nebiosNameLabel->setBuddy(netbiosName);

  QLabel *domainLabel = new QLabel(Smb4KSettings::self()->domainNameItem()->label(), basicSettingsBox);
  KLineEdit *domain = new KLineEdit(basicSettingsBox);
  domain->setObjectName("kcfg_DomainName");
  domain->setClearButtonEnabled(true);
  domainLabel->setBuddy(domain);
  
  QCheckBox *useRemoteSmbPort = new QCheckBox(Smb4KSettings::self()->useRemoteSmbPortItem()->label(), basicSettingsBox);
  useRemoteSmbPort->setObjectName("kcfg_UseRemoteSmbPort");

  QSpinBox *remoteSmbPort = new QSpinBox(basicSettingsBox);
  remoteSmbPort->setObjectName("kcfg_RemoteSmbPort");
//   remoteSmbPort->setSliderEnabled(true);
  
  QCheckBox *largeNetworkNeighborhood = new QCheckBox(Smb4KSettings::self()->largeNetworkNeighborhoodItem()->label(), basicSettingsBox);
  largeNetworkNeighborhood->setObjectName("kcfg_LargeNetworkNeighborhood");

  basicSettingsBoxLayout->addWidget(nebiosNameLabel, 0, 0, 0);
  basicSettingsBoxLayout->addWidget(netbiosName, 0, 1, 0);
  basicSettingsBoxLayout->addWidget(domainLabel, 1, 0, 0);
  basicSettingsBoxLayout->addWidget(domain, 1, 1, 0);
  basicSettingsBoxLayout->addWidget(useRemoteSmbPort, 2, 0, 0);
  basicSettingsBoxLayout->addWidget(remoteSmbPort, 2, 1, 0);
  basicSettingsBoxLayout->addWidget(largeNetworkNeighborhood, 3, 0, 1, 2, 0);
  
  //
  // Behavior group box
  // 
  QGroupBox *behaviorBox = new QGroupBox(i18n("Behavior"), commonSambaTab);
  QGridLayout *behaviorBoxLayout = new QGridLayout(behaviorBox);
  
  QCheckBox *detectPrinters = new QCheckBox(Smb4KSettings::self()->detectPrinterSharesItem()->label(), behaviorBox);
  detectPrinters->setObjectName("kcfg_DetectPrinterShares");

  QCheckBox *detectHiddenShares = new QCheckBox(Smb4KSettings::self()->detectHiddenSharesItem()->label(), behaviorBox);
  detectHiddenShares->setObjectName("kcfg_DetectHiddenShares");  
  
  QCheckBox *previewHiddenItems = new QCheckBox(Smb4KSettings::self()->previewHiddenItemsItem()->label(), behaviorBox);
  previewHiddenItems->setObjectName("kcfg_PreviewHiddenItems");
  
  behaviorBoxLayout->addWidget(detectPrinters, 0, 0, 0);
  behaviorBoxLayout->addWidget(detectHiddenShares, 0, 1, 0);
  behaviorBoxLayout->addWidget(previewHiddenItems, 1, 0, 0);
  
  commonSambaTabLayout->addWidget(basicSettingsBox, 0);
  commonSambaTabLayout->addWidget(behaviorBox, 0);
  commonSambaTabLayout->addStretch(100);
  
  addTab(commonSambaTab, i18n("Common Samba Settings"));
  
  //
  // Advanced Samba Settings
  // 
  QWidget *advancedSambaTab = new QWidget(this);
  QVBoxLayout *advancedSambaTabLayout = new QVBoxLayout(advancedSambaTab);
  
  //
  // Protocol group box
  // 
  QGroupBox *protocolsBox = new QGroupBox(i18n("Protocols"), basicSettingsBox);
  QVBoxLayout *protocolsBoxLayout = new QVBoxLayout(protocolsBox);
  
  QCheckBox *forceSMB1Protocol = new QCheckBox(Smb4KSettings::self()->forceSMB1ProtocolItem()->label(), protocolsBox);
  forceSMB1Protocol->setObjectName("kcfg_ForceSMB1Protocol");
  
  protocolsBoxLayout->addWidget(forceSMB1Protocol, 0);
  
  //
  // Authentication group box
  // 
  QGroupBox *authenticationBox = new QGroupBox(i18n("Authentication"), advancedSambaTab);
  QGridLayout *authenticationBoxLayout = new QGridLayout(authenticationBox);

  QCheckBox *masterBrowsersRequireAuth = new QCheckBox(Smb4KSettings::self()->masterBrowsersRequireAuthItem()->label(), authenticationBox);
  masterBrowsersRequireAuth->setObjectName("kcfg_MasterBrowsersRequireAuth");
  
  QCheckBox *useKerberos = new QCheckBox(Smb4KSettings::self()->useKerberosItem()->label(), authenticationBox);
  useKerberos->setObjectName("kcfg_UseKerberos");

  QCheckBox *useCCache = new QCheckBox(Smb4KSettings::self()->useWinbindCCacheItem()->label(), authenticationBox);
  useCCache->setObjectName("kcfg_UseWinbindCCache");

  authenticationBoxLayout->addWidget(masterBrowsersRequireAuth, 0, 0, 0);
  authenticationBoxLayout->addWidget(useKerberos, 0, 1, 0);
  authenticationBoxLayout->addWidget(useCCache, 1, 0, 0);
  
  //
  // Security group box
  // 
  QGroupBox *securityBox = new QGroupBox(i18n("Security"), advancedSambaTab);
  QGridLayout *securityBoxLayout = new QGridLayout(securityBox);
  securityBoxLayout->setSpacing(5);
  
  // Encryption level
  QCheckBox *useEncryptionLevel = new QCheckBox(Smb4KSettings::self()->useEncryptionLevelItem()->label(), securityBox);
  useEncryptionLevel->setObjectName("kcfg_UseEncryptionLevel");
  
  KComboBox *encryptionLevel = new KComboBox(securityBox);
  encryptionLevel->setObjectName("kcfg_EncryptionLevel");
  
  QList<KCoreConfigSkeleton::ItemEnum::Choice> encryptionLevelChoices = Smb4KSettings::self()->encryptionLevelItem()->choices();
  
  for (const KCoreConfigSkeleton::ItemEnum::Choice &c : encryptionLevelChoices)
  {
    encryptionLevel->addItem(c.label);
  }

  securityBoxLayout->addWidget(useEncryptionLevel, 0, 0, 0);
  securityBoxLayout->addWidget(encryptionLevel, 0, 1, 0);
  
  advancedSambaTabLayout->addWidget(protocolsBox, 0);
  advancedSambaTabLayout->addWidget(authenticationBox, 0);
  advancedSambaTabLayout->addWidget(securityBox, 0);
  advancedSambaTabLayout->addStretch(100);
  
  addTab(advancedSambaTab, i18n("Advanced Samba Settings"));
  
  //
  // Wake-On-LAN tab
  //
  QWidget *wakeOnLanTab = new QWidget(this);
  QVBoxLayout *wakeOnLanTabLayout = new QVBoxLayout(wakeOnLanTab);
<<<<<<< HEAD
=======
  wakeOnLanTabLayout->setSpacing(5);
  wakeOnLanTabLayout->setContentsMargins(0, 0, 0, 0);
>>>>>>> a3ac61b2
  
  // 
  // Wake-On-LAN group box
  // 
  QGroupBox *wakeOnLanBox = new QGroupBox(i18n("Wake-On-LAN"), wakeOnLanTab);
  QGridLayout *wakeOnLanBoxLayout = new QGridLayout(wakeOnLanBox);
  
  QCheckBox *enableWakeOnLan = new QCheckBox(Smb4KSettings::self()->enableWakeOnLANItem()->label(), wakeOnLanBox);
  enableWakeOnLan->setObjectName("kcfg_EnableWakeOnLAN");
  
  QLabel *wakeOnLanWaitingTimeLabel = new QLabel(Smb4KSettings::self()->wakeOnLANWaitingTimeItem()->label(), wakeOnLanBox);
  wakeOnLanWaitingTimeLabel->setIndent(25);
  
  QSpinBox *wakeOnLanWaitingTime = new QSpinBox(wakeOnLanBox);
  wakeOnLanWaitingTime->setObjectName("kcfg_WakeOnLANWaitingTime");
  wakeOnLanWaitingTime->setSuffix(i18n(" s"));
  wakeOnLanWaitingTime->setSingleStep(1);
//   wakeOnLanWaitingTime->setSliderEnabled(true);
  
  wakeOnLanWaitingTimeLabel->setBuddy(wakeOnLanWaitingTime);
  
  QFrame *wakeOnLanNote = new QFrame(wakeOnLanBox);
  QGridLayout *wakeOnLanNoteLayout = new QGridLayout(wakeOnLanNote);
  wakeOnLanNoteLayout->setSpacing(10);
  wakeOnLanNoteLayout->setContentsMargins(5, 5, 5, 5);

  QLabel *importantPixmap = new QLabel(wakeOnLanNote);
  importantPixmap->setPixmap(KIconLoader::global()->loadIcon("emblem-important", KIconLoader::Desktop, KIconLoader::SizeMedium));
  importantPixmap->adjustSize();

  QLabel *message = new QLabel(wakeOnLanNote);
  message->setText(i18n("<qt>Define the hosts that should be woken up via the custom options dialog.</qt>"));
  message->setTextFormat(Qt::AutoText);
  message->setWordWrap(true);
  message->setAlignment(Qt::AlignJustify);

  wakeOnLanNoteLayout->addWidget(importantPixmap, 0, 0, Qt::AlignVCenter);
  wakeOnLanNoteLayout->addWidget(message, 0, 1, Qt::AlignVCenter);
  wakeOnLanNoteLayout->setColumnStretch(1, 1);
  
  wakeOnLanBoxLayout->addWidget(enableWakeOnLan, 0, 0, 1, 2, 0);
  wakeOnLanBoxLayout->addWidget(wakeOnLanWaitingTimeLabel, 1, 0, 0);
  wakeOnLanBoxLayout->addWidget(wakeOnLanWaitingTime, 1, 1, 0);
  wakeOnLanBoxLayout->addWidget(wakeOnLanNote, 2, 0, 1, 2, 0);
  
  wakeOnLanTabLayout->addWidget(wakeOnLanBox, 0);
  wakeOnLanTabLayout->addStretch(100);
  
  addTab(wakeOnLanTab, i18n("Wake-On-LAN"));
}


Smb4KConfigPageNetwork::~Smb4KConfigPageNetwork()
{
}
<|MERGE_RESOLUTION|>--- conflicted
+++ resolved
@@ -51,15 +51,7 @@
   QWidget *commonSambaTab = new QWidget(this);
   QVBoxLayout *commonSambaTabLayout = new QVBoxLayout(commonSambaTab);
   
-<<<<<<< HEAD
-  //
-=======
-  QVBoxLayout *sambaTabLayout = new QVBoxLayout(sambaTab);
-  sambaTabLayout->setSpacing(5);
-  sambaTabLayout->setContentsMargins(0, 0, 0, 0);
-  
-  // 
->>>>>>> a3ac61b2
+  //
   // Basic Settings group box
   // 
   QGroupBox *basicSettingsBox = new QGroupBox(i18n("Basic Settings"), commonSambaTab);
@@ -192,11 +184,6 @@
   //
   QWidget *wakeOnLanTab = new QWidget(this);
   QVBoxLayout *wakeOnLanTabLayout = new QVBoxLayout(wakeOnLanTab);
-<<<<<<< HEAD
-=======
-  wakeOnLanTabLayout->setSpacing(5);
-  wakeOnLanTabLayout->setContentsMargins(0, 0, 0, 0);
->>>>>>> a3ac61b2
   
   // 
   // Wake-On-LAN group box
